package providers

import (
	"context"
	"fmt"
	"io/ioutil"
	"net/http"
	"net/http/httptest"
	"path"
	"sort"
	"testing"
	"time"

	"github.com/google/go-cmp/cmp"
	"github.com/nbedos/cistern/utils"
	"github.com/xanzy/go-gitlab"
)

func TestParsePipelineURL(t *testing.T) {
<<<<<<< HEAD
	testCases := []struct {
		name         string
		url          string
		expectedSlug string
		expectedID   int
	}{
		{
			name:         "repository path without namespace",
			url:          "https://gitlab.com/nbedos/cistern/pipelines/97604657",
			expectedSlug: "nbedos/cistern",
			expectedID:   97604657,
		},
		{
			name:         "repository path with namespace (issue #16)",
			url:          "https://gitlab.com/namespace/nbedos/cistern/pipelines/97604657",
			expectedSlug: "namespace/nbedos/cistern",
			expectedID:   97604657,
		},
		{
			name:         "repository path with long namespace (issue #16)",
			url:          "https://gitlab.com/long/namespace/nbedos/cistern/pipelines/97604657",
			expectedSlug: "long/namespace/nbedos/cistern",
			expectedID:   97604657,
		},
=======
	c, err := NewGitLabClient("gitlab", "gitlab", "", "", 1000)
	if err != nil {
		t.Fatal(err)
>>>>>>> 7e4080bc
	}

	for _, testCase := range testCases {
		c, err := NewGitLabClient("gitlab", "gitlab", "", "", time.Millisecond)
		if err != nil {
			t.Fatal(err)
		}

		slug, id, err := c.parsePipelineURL(testCase.url)
		if err != nil {
			t.Fatal(err)
		}

		if slug != testCase.expectedSlug {
			t.Fatalf("expected slug %q but got %q", testCase.expectedSlug, slug)
		}

		if id != testCase.expectedID {
			t.Fatalf("expected id %d but got %d", testCase.expectedID, id)
		}
	}
}

func setupGitLabTestServer() (GitLabClient, string, func(), error) {
	ts := httptest.NewServer(http.HandlerFunc(func(w http.ResponseWriter, r *http.Request) {
		filename := ""

		switch r.URL.Path {
		case "/api/v4/projects/long/namespace/nbedos/cistern/pipelines/103230300":
			filename = "gitlab_pipeline.json"
		case "/api/v4/projects/long/namespace/nbedos/cistern/pipelines/103230300/jobs":
			w.Header().Add("X-Total-Pages", "1")
			filename = "gitlab_jobs.json"
		case "/api/v4/projects/long/namespace/nbedos/cistern/jobs/42/trace":
			filename = "gitlab_log"
		case "/api/v4/projects/long/namespace/owner/repo/repository/commits/master":
			filename = "gitlab_commit.json"
		case "/api/v4/projects/long/namespace/owner/repo/repository/commits/a24840cf94b395af69da4a1001d32e3694637e20/refs":
			filename = "gitlab_refs.json"
		case "/api/v4/projects/long/namespace/nbedos/cistern/pipelines":
			filename = "gitlab_pipelines.json"
		case "/api/v4/projects/long/namespace/nbedos/cistern/repository/commits/a24840cf94b395af69da4a1001d32e3694637e20/statuses":
			filename = "gitlab_statuses.json"
		default:
			w.WriteHeader(404)
			return
		}

		bs, err := ioutil.ReadFile(path.Join("test_data", "gitlab", filename))
		if err != nil {
			w.WriteHeader(500)
			fmt.Fprint(w, err.Error())
			return
		}
		if _, err := fmt.Fprint(w, string(bs)); err != nil {
			w.WriteHeader(500)
			fmt.Fprint(w, err.Error())
			return
		}
	}))

	gitlabClient := gitlab.NewClient(ts.Client(), "token")
	if err := gitlabClient.SetBaseURL(ts.URL); err != nil {
		ts.Close()
		return GitLabClient{}, "", nil, err
	}

	client := GitLabClient{
		remote:      gitlabClient,
		rateLimiter: time.Tick(time.Millisecond),
	}

	return client, ts.URL, func() { ts.Close() }, nil
}

func TestGitLabClient_BuildFromURL(t *testing.T) {
	client, testURL, teardown, err := setupGitLabTestServer()
	if err != nil {
		t.Fatal(err)
	}
	defer teardown()

	pipelineURL := testURL + "/long/namespace/nbedos/cistern/pipelines/103230300"
	pipeline, err := client.BuildFromURL(context.Background(), pipelineURL)
	if err != nil {
		t.Fatal(err)
	}
	expectedPipeline := Pipeline{
		GitReference: GitReference{
			SHA: "6645b9ba15963e480be7763d68d9c275760d555e",
			Ref: "master",
		},
		Step: Step{
			ID:           "103230300",
			Name:         "",
			Type:         StepPipeline,
			State:        Passed,
			AllowFailure: false,
			CreatedAt:    time.Date(2019, 12, 15, 21, 46, 40, 694000000, time.UTC),
			StartedAt: utils.NullTime{
				Valid: true,
				Time:  time.Date(2019, 12, 15, 21, 46, 41, 214000000, time.UTC),
			},
			FinishedAt: utils.NullTime{
				Valid: true,
				Time:  time.Date(2019, 12, 15, 21, 48, 13, 72000000, time.UTC),
			},
			UpdatedAt: time.Date(2019, 12, 15, 21, 48, 13, 77000000, time.UTC),
			Duration: utils.NullDuration{
				Valid:    true,
				Duration: time.Minute + 31*time.Second,
			},
			WebURL: utils.NullString{
				Valid:  true,
				String: "https://gitlab.com/long/namespace/nbedos/cistern/pipelines/103230300",
			},
			Children: []Step{
				{
					ID:    "1",
					Name:  "test",
					Type:  1,
					State: "passed",
					CreatedAt: time.Date(2019, 12, 15, 21, 46, 40, 706000000, time.UTC),
					StartedAt: utils.NullTime{
						Valid: true,
						Time:  time.Date(2019, 12, 15, 21, 46, 41, 151000000, time.UTC),
					},
					FinishedAt: utils.NullTime{
						Valid: true,
						Time:  time.Date(2019, 12, 15, 21, 48, 13, 5000000, time.UTC),
					},
					Duration: utils.NullDuration{
						Valid:    true,
						Duration: time.Minute + 31*time.Second,
					},
					WebURL: utils.NullString{
						Valid:  true,
						String: "https://gitlab.com/nbedos/cistern/pipelines/103230300",
					},
					Children: []Step{
						{
							ID:    "379869167",
							Name:  "golang 1.13",
							Type:  2,
							State: "passed",
							CreatedAt: time.Date(2019, 12, 15, 21, 46, 40, 706000000, time.UTC),
							StartedAt: utils.NullTime{
								Valid: true,
								Time:  time.Date(2019, 12, 15, 21, 46, 41, 151000000, time.UTC),
							},
							FinishedAt: utils.NullTime{
								Valid: true,
								Time:  time.Date(2019, 12, 15, 21, 48, 13, 5000000, time.UTC),
							},
							Duration: utils.NullDuration{
								Valid:    true,
								Duration: time.Minute + 31*time.Second,
							},
<<<<<<< HEAD
							WebURL: utils.NullString{Valid: true, String: "https://gitlab.com/long/namespace/nbedos/cistern/-/jobs/379869167"},
							Log:    cache.Log{Key: "long/namespace/nbedos/cistern"},
=======
							WebURL: utils.NullString{Valid: true, String: "https://gitlab.com/nbedos/cistern/-/jobs/379869167"},
							Log:    Log{Key: "nbedos/cistern"},
>>>>>>> 7e4080bc
						},
					},
				},
			},
		},
	}
	if diff := expectedPipeline.Diff(pipeline); len(diff) > 0 {
		t.Fatal(diff)
	}
}

func TestGitLabClient_Log(t *testing.T) {
	client, _, teardown, err := setupGitLabTestServer()
	if err != nil {
		t.Fatal(err)
	}
	defer teardown()

	step := Step{
		ID: "42",
<<<<<<< HEAD
		Log: cache.Log{
			Key: "long/namespace/nbedos/cistern",
=======
		Log: Log{
			Key: "nbedos/cistern",
>>>>>>> 7e4080bc
		},
	}
	log, err := client.Log(context.Background(), step)
	if err != nil {
		t.Fatal(err)
	}

	if diff := cmp.Diff(log, "log"); len(diff) > 0 {
		t.Fatal(diff)
	}
}

func TestGitLabClient_Commit(t *testing.T) {
	t.Run("existing reference", func(t *testing.T) {
		client, testURL, teardown, err:= setupGitLabTestServer()
		if err != nil {
			t.Fatal(err)
		}
		defer teardown()

		commit, err := client.Commit(context.Background(), testURL+"/long/namespace/owner/repo", "master")
		if err != nil {
			t.Fatal(err)
		}

		expectedCommit := Commit{
			Sha:      "a24840cf94b395af69da4a1001d32e3694637e20",
			Author:   "nbedos <nicolas.bedos@gmail.com>",
			Date:     time.Date(2019, 12, 16, 18, 6, 43, 0, time.UTC),
			Message:  "Fix typos\n",
			Branches: []string{"master"},
			Tags:     nil,
			Head:     "",
			Statuses: nil,
		}

		if diff := cmp.Diff(expectedCommit, commit); len(diff) > 0 {
			t.Fatal(diff)
		}
	})

	t.Run("non existing commit", func(t *testing.T) {
		client, testURL, teardown, err := setupGitLabTestServer()
		if err != nil {
			t.Fatal(err)
		}
		defer teardown()

<<<<<<< HEAD
		_, err = client.Commit(context.Background(), testURL+"/long/namespace/owner/repo", "0000000")
		if err != cache.ErrUnknownGitReference {
=======
		_, err := client.Commit(context.Background(), testURL+"/owner/repo", "0000000")
		if err != ErrUnknownGitReference {
>>>>>>> 7e4080bc
			t.Fatal(err)
		}
	})
}

func TestGitLabClient_RefStatuses(t *testing.T) {
	client, testURL, teardown, err := setupGitLabTestServer()
	if err != nil {
		t.Fatal(err)
	}
	defer teardown()

	statuses, err := client.RefStatuses(context.Background(), testURL+"/long/namespace/nbedos/cistern", "", "a24840cf94b395af69da4a1001d32e3694637e20")
	if err != nil {
		t.Fatal(err)
	}

	expectedStatuses := []string{
		"https://gitlab.com/long/namespace/nbedos/cistern/pipelines/103494597",
	}
	sort.Strings(expectedStatuses)
	sort.Strings(statuses)
	if diff := cmp.Diff(expectedStatuses, statuses); len(diff) > 0 {
		t.Fatal(diff)
	}
}<|MERGE_RESOLUTION|>--- conflicted
+++ resolved
@@ -17,7 +17,6 @@
 )
 
 func TestParsePipelineURL(t *testing.T) {
-<<<<<<< HEAD
 	testCases := []struct {
 		name         string
 		url          string
@@ -42,15 +41,10 @@
 			expectedSlug: "long/namespace/nbedos/cistern",
 			expectedID:   97604657,
 		},
-=======
-	c, err := NewGitLabClient("gitlab", "gitlab", "", "", 1000)
-	if err != nil {
-		t.Fatal(err)
->>>>>>> 7e4080bc
 	}
 
 	for _, testCase := range testCases {
-		c, err := NewGitLabClient("gitlab", "gitlab", "", "", time.Millisecond)
+		c, err := NewGitLabClient("gitlab", "gitlab", "", "", 1000)
 		if err != nil {
 			t.Fatal(err)
 		}
@@ -184,7 +178,7 @@
 					},
 					WebURL: utils.NullString{
 						Valid:  true,
-						String: "https://gitlab.com/nbedos/cistern/pipelines/103230300",
+						String: "https://gitlab.com/long/namespace/nbedos/cistern/pipelines/103230300",
 					},
 					Children: []Step{
 						{
@@ -205,13 +199,8 @@
 								Valid:    true,
 								Duration: time.Minute + 31*time.Second,
 							},
-<<<<<<< HEAD
 							WebURL: utils.NullString{Valid: true, String: "https://gitlab.com/long/namespace/nbedos/cistern/-/jobs/379869167"},
-							Log:    cache.Log{Key: "long/namespace/nbedos/cistern"},
-=======
-							WebURL: utils.NullString{Valid: true, String: "https://gitlab.com/nbedos/cistern/-/jobs/379869167"},
-							Log:    Log{Key: "nbedos/cistern"},
->>>>>>> 7e4080bc
+							Log:    Log{Key: "long/namespace/nbedos/cistern"},
 						},
 					},
 				},
@@ -232,13 +221,8 @@
 
 	step := Step{
 		ID: "42",
-<<<<<<< HEAD
-		Log: cache.Log{
+		Log: Log{
 			Key: "long/namespace/nbedos/cistern",
-=======
-		Log: Log{
-			Key: "nbedos/cistern",
->>>>>>> 7e4080bc
 		},
 	}
 	log, err := client.Log(context.Background(), step)
@@ -287,13 +271,8 @@
 		}
 		defer teardown()
 
-<<<<<<< HEAD
 		_, err = client.Commit(context.Background(), testURL+"/long/namespace/owner/repo", "0000000")
-		if err != cache.ErrUnknownGitReference {
-=======
-		_, err := client.Commit(context.Background(), testURL+"/owner/repo", "0000000")
 		if err != ErrUnknownGitReference {
->>>>>>> 7e4080bc
 			t.Fatal(err)
 		}
 	})
