--- conflicted
+++ resolved
@@ -2,15 +2,6 @@
 
 ## Next version
 
-<<<<<<< HEAD
-* Feature: Monitor all remotes of local repositories instead of just 'origin' ([issue #3](https://github.com/nbedos/cistern/issues/3))
-* Bugfix: Lookup path if BROWSER is not a path itself ([issue #8](https://github.com/nbedos/cistern/issues/8))
-* Bugfix: Add support for 'insteadOf' and 'pushInsteadOf' configuration for remote URLs  ([issue #7](https://github.com/nbedos/cistern/issues/7))
-* Bugfix: Stages of Azure pipelines are now ordered
-* Bugfix: Properly handle arbitrary long GitLab namespaces ([issue #16](https://github.com/nbedos/cistern/issues/16))
-* Chore: Rewrite build script in go for improved maintainability
-* Chore: Rename repository
-=======
 ### Features
 
 * User interface: Column visibility, column order, sort order and all style attributes can now be set
@@ -32,7 +23,6 @@
 * Refactor table widget for improved maintainability
 * Rewrite build script in go for improved maintainability
 * Rename repository
->>>>>>> 7e4080bc
 
 
 ## Version 0.1.2 (2019-12-20)
